--- conflicted
+++ resolved
@@ -123,14 +123,6 @@
 	return wac, wac.connect()
 }
 
-<<<<<<< HEAD
-func (wac *Conn) IsConnected() bool {
-	return wac.connected
-}
-
-func (wac *Conn) IsLoggedIn() bool {
-	return wac.loggedIn
-=======
 // NewConnWithProxy Create a new connect with a given timeout and a http proxy.
 func NewConnWithProxy(timeout time.Duration, proxy func(*http.Request) (*url.URL, error)) (*Conn, error) {
 	wac := &Conn{
@@ -144,7 +136,14 @@
 		Proxy:           proxy,
 	}
 	return wac, wac.connect()
->>>>>>> fc3f792c
+}
+
+func (wac *Conn) IsConnected() bool {
+	return wac.connected
+}
+
+func (wac *Conn) IsLoggedIn() bool {
+	return wac.loggedIn
 }
 
 // connect should be guarded with wsWriteMutex
